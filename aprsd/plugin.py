# The base plugin class
import abc
import fnmatch
import importlib
import inspect
import logging
import os
import re

import pluggy
from thesmuggler import smuggle

# setup the global logger
LOG = logging.getLogger("APRSD")

hookspec = pluggy.HookspecMarker("aprsd")
hookimpl = pluggy.HookimplMarker("aprsd")

CORE_PLUGINS = [
    "aprsd.plugins.email.EmailPlugin",
    "aprsd.plugins.fortune.FortunePlugin",
    "aprsd.plugins.location.LocationPlugin",
    "aprsd.plugins.ping.PingPlugin",
    "aprsd.plugins.query.QueryPlugin",
    "aprsd.plugins.time.TimePlugin",
    "aprsd.plugins.weather.WeatherPlugin",
    "aprsd.plugins.version.VersionPlugin",
]


class APRSDCommandSpec:
    """A hook specification namespace."""

    @hookspec
    def run(self, fromcall, message, ack):
        """My special little hook that you can customize."""
        pass


class APRSDPluginBase(metaclass=abc.ABCMeta):
    def __init__(self, config):
        """The aprsd config object is stored."""
        self.config = config

    @property
    def command_name(self):
        """The usage string help."""
        raise NotImplementedError

    @property
    def command_regex(self):
        """The regex to match from the caller"""
        raise NotImplementedError

    @property
    def version(self):
        """Version"""
        raise NotImplementedError

    @hookimpl
    def run(self, fromcall, message, ack):
        if re.search(self.command_regex, message):
            return self.command(fromcall, message, ack)

    @abc.abstractmethod
    def command(self, fromcall, message, ack):
        """This is the command that runs when the regex matches.

        To reply with a message over the air, return a string
        to send.
        """
        pass


class PluginManager:
    # The singleton instance object for this class
    _instance = None

    # the pluggy PluginManager
    _pluggy_pm = None

    # aprsd config dict
    config = None

    def __new__(cls, *args, **kwargs):
        """This magic turns this into a singleton."""
        if cls._instance is None:
            cls._instance = super().__new__(cls)
            # Put any initialization here.
        return cls._instance

    def __init__(self, config=None):
        self.obj_list = []
        if config:
            self.config = config

    def load_plugins_from_path(self, module_path):
        if not os.path.exists(module_path):
            LOG.error("plugin path '{}' doesn't exist.".format(module_path))
            return None

        dir_path = os.path.realpath(module_path)
        pattern = "*.py"

        self.obj_list = []

        for path, _subdirs, files in os.walk(dir_path):
            for name in files:
                if fnmatch.fnmatch(name, pattern):
                    LOG.debug("MODULE? '{}' '{}'".format(name, path))
                    module = smuggle("{}/{}".format(path, name))
                    for mem_name, obj in inspect.getmembers(module):
                        if inspect.isclass(obj) and self.is_plugin(obj):
                            self.obj_list.append(
                                {"name": mem_name, "obj": obj(self.config)},
                            )

        return self.obj_list

    def is_plugin(self, obj):
        for c in inspect.getmro(obj):
            if issubclass(c, APRSDPluginBase):
                return True

        return False

    def _create_class(self, module_class_string, super_cls: type = None, **kwargs):
        """
        Method to create a class from a fqn python string.

        :param module_class_string: full name of the class to create an object of
        :param super_cls: expected super class for validity, None if bypass
        :param kwargs: parameters to pass
        :return:
        """
        module_name, class_name = module_class_string.rsplit(".", 1)
        try:
            module = importlib.import_module(module_name)
        except Exception as ex:
            LOG.error("Failed to load Plugin '{}' : '{}'".format(module_name, ex))
            return

        assert hasattr(module, class_name), "class {} is not in {}".format(
            class_name,
            module_name,
        )
        # click.echo('reading class {} from module {}'.format(
        #     class_name, module_name))
        cls = getattr(module, class_name)
        if super_cls is not None:
            assert issubclass(cls, super_cls), "class {} should inherit from {}".format(
                class_name,
                super_cls.__name__,
            )
        # click.echo('initialising {} with params {}'.format(class_name, kwargs))
        obj = cls(**kwargs)
        return obj

    def _load_plugin(self, plugin_name):
        """

        Given a python fully qualified class path.name,
        Try importing the path, then creating the object,
        then registering it as a aprsd Command Plugin
        """
        plugin_obj = None
        try:
            plugin_obj = self._create_class(
                plugin_name,
                APRSDPluginBase,
                config=self.config,
            )
            if plugin_obj:
                LOG.info(
                    "Registering Command plugin '{}'({})  '{}'".format(
                        plugin_name,
                        plugin_obj.version,
                        plugin_obj.command_regex,
                    ),
                )
                self._pluggy_pm.register(plugin_obj)
        except Exception as ex:
            LOG.exception("Couldn't load plugin '{}'".format(plugin_name), ex)

    def setup_plugins(self):
        """Create the plugin manager and register plugins."""

        LOG.info("Loading Core APRSD Command Plugins")
        enabled_plugins = self.config["aprsd"].get("enabled_plugins", None)
        self._pluggy_pm = pluggy.PluginManager("aprsd")
        self._pluggy_pm.add_hookspecs(APRSDCommandSpec)
        if enabled_plugins:
            for p_name in enabled_plugins:
                self._load_plugin(p_name)
        else:
            # Enabled plugins isn't set, so we default to loading all of
            # the core plugins.
            for p_name in CORE_PLUGINS:
                self._load_plugin(p_name)

        plugin_dir = self.config["aprsd"].get("plugin_dir", None)
        if plugin_dir:
            LOG.info("Trying to load custom plugins from '{}'".format(plugin_dir))
            plugins_list = self.load_plugins_from_path(plugin_dir)
            if plugins_list:
                LOG.info("Discovered {} modules to load".format(len(plugins_list)))
                for o in plugins_list:
                    plugin_obj = None
                    # not setting enabled plugins means load all?
                    plugin_obj = o["obj"]

                    if plugin_obj:
                        LOG.info(
                            "Registering Command plugin '{}'({}) '{}'".format(
                                o["name"],
                                o["obj"].version,
                                o["obj"].command_regex,
                            ),
                        )
                        self._pluggy_pm.register(o["obj"])

        else:
            LOG.info("Skipping Custom Plugins directory.")
        LOG.info("Completed Plugin Loading.")

    def run(self, *args, **kwargs):
        """Execute all the pluguns run method."""
        return self._pluggy_pm.hook.run(*args, **kwargs)

    def register(self, obj):
        """Register the plugin."""
        self._pluggy_pm.register(obj)

    def get_plugins(self):
<<<<<<< HEAD
        return self._pluggy_pm.get_plugins()


class APRSDCommandSpec:
    """A hook specification namespace."""

    @hookspec
    def run(self, fromcall, message, ack):
        """My special little hook that you can customize."""
        pass


@six.add_metaclass(abc.ABCMeta)
class APRSDPluginBase(object):
    def __init__(self, config):
        """The aprsd config object is stored."""
        self.config = config

    @property
    def command_name(self):
        """The usage string help."""
        raise NotImplementedError

    @property
    def command_regex(self):
        """The regex to match from the caller"""
        raise NotImplementedError

    @property
    def version(self):
        """Version"""
        raise NotImplementedError

    @hookimpl
    def run(self, fromcall, message, ack):
        if re.search(self.command_regex, message):
            return self.command(fromcall, message, ack)

    @abc.abstractmethod
    def command(self, fromcall, message, ack):
        """This is the command that runs when the regex matches.

        To reply with a message over the air, return a string
        to send.
        """
        pass


class FortunePlugin(APRSDPluginBase):
    """Fortune."""

    version = "1.0"
    command_regex = "^[fF]"
    command_name = "fortune"

    def command(self, fromcall, message, ack):
        LOG.info("FortunePlugin")
        reply = None

        fortune_path = shutil.which("fortune")
        if not fortune_path:
            reply = "Fortune command not installed"
            return reply

        try:
            process = subprocess.Popen(
                [fortune_path, "-s", "-n 60"], stdout=subprocess.PIPE
            )
            reply = process.communicate()[0]
            reply = reply.decode(errors="ignore").rstrip()
        except Exception as ex:
            reply = "Fortune command failed '{}'".format(ex)
            LOG.error(reply)

        return reply


class LocationPlugin(APRSDPluginBase):
    """Location!"""

    version = "1.0"
    command_regex = "^[lL]"
    command_name = "location"

    config_items = {"apikey": "aprs.fi api key here"}

    def command(self, fromcall, message, ack):
        LOG.info("Location Plugin")
        # get last location of a callsign, get descriptive name from weather service
        try:
            # optional second argument is a callsign to search
            a = re.search(r"^.*\s+(.*)", message)
            if a is not None:
                searchcall = a.group(1)
                searchcall = searchcall.upper()
            else:
                # if no second argument, search for calling station
                searchcall = fromcall
            url = (
                "http://api.aprs.fi/api/get?name="
                + searchcall
                + "&what=loc&apikey=104070.f9lE8qg34L8MZF&format=json"
            )
            response = requests.get(url)
            # aprs_data = json.loads(response.read())
            aprs_data = json.loads(response.text)
            LOG.debug("LocationPlugin: aprs_data = {}".format(aprs_data))
            lat = aprs_data["entries"][0]["lat"]
            lon = aprs_data["entries"][0]["lng"]
            try:  # altitude not always provided
                alt = aprs_data["entries"][0]["altitude"]
            except Exception:
                alt = 0
            altfeet = int(alt * 3.28084)
            aprs_lasttime_seconds = aprs_data["entries"][0]["lasttime"]
            # aprs_lasttime_seconds = aprs_lasttime_seconds.encode(
            #    "ascii", errors="ignore"
            # )  # unicode to ascii
            delta_seconds = time.time() - int(aprs_lasttime_seconds)
            delta_hours = delta_seconds / 60 / 60
            url2 = (
                "https://forecast.weather.gov/MapClick.php?lat="
                + str(lat)
                + "&lon="
                + str(lon)
                + "&FcstType=json"
            )
            response2 = requests.get(url2)
            wx_data = json.loads(response2.text)

            reply = "{}: {} {}' {},{} {}h ago".format(
                searchcall,
                wx_data["location"]["areaDescription"],
                str(altfeet),
                str(alt),
                str(lon),
                str("%.1f" % round(delta_hours, 1)),
            ).rstrip()
        except Exception as e:
            LOG.debug("Locate failed with:  " + "%s" % str(e))
            reply = "Unable to find station " + searchcall + ".  Sending beacons?"

        return reply


class PingPlugin(APRSDPluginBase):
    """Ping."""

    version = "1.0"
    command_regex = "^[pP]"
    command_name = "ping"

    def command(self, fromcall, message, ack):
        LOG.info("PINGPlugin")
        stm = time.localtime()
        h = stm.tm_hour
        m = stm.tm_min
        s = stm.tm_sec
        reply = (
            "Pong! " + str(h).zfill(2) + ":" + str(m).zfill(2) + ":" + str(s).zfill(2)
        )
        return reply.rstrip()


class QueryPlugin(APRSDPluginBase):
    """Query command."""

    version = "1.0"
    command_regex = r"^\?.*"
    command_name = "query"

    def command(self, fromcall, message, ack):
        LOG.info("Query COMMAND")

        tracker = messaging.MsgTrack()
        reply = "Pending Messages ({})".format(len(tracker))

        searchstring = "^" + self.config["ham"]["callsign"] + ".*"
        # only I can do admin commands
        if re.search(searchstring, fromcall):
            r = re.search(r"^\?[rR].*", message)
            if r is not None:
                if len(tracker) > 0:
                    reply = messaging.NULL_MESSAGE
                    tracker.restart_delayed()
                else:
                    reply = "No Delayed Msgs"
                    LOG.debug(reply)
                return reply

            r = re.search(r"^\?[dD].*", message)
            if r is not None:
                reply = "Deleted ALL unacked msgs"
                LOG.debug(reply)
                tracker.flush()
                return reply

        return reply


class TimePlugin(APRSDPluginBase):
    """Time command."""

    version = "1.0"
    command_regex = "^[tT]"
    command_name = "time"

    def command(self, fromcall, message, ack):
        LOG.info("TIME COMMAND")
        stm = time.localtime()
        h = stm.tm_hour
        m = stm.tm_min
        cur_time = fuzzy(h, m, 1)
        reply = "{} ({}:{} PDT) ({})".format(
            cur_time, str(h), str(m).rjust(2, "0"), message.rstrip()
        )
        return reply


class WeatherPlugin(APRSDPluginBase):
    """Weather Command"""

    version = "1.0"
    command_regex = "^[wW]"
    command_name = "weather"

    def command(self, fromcall, message, ack):
        LOG.info("Weather Plugin")
        try:
            url = (
                "http://api.aprs.fi/api/get?"
                "&what=loc&apikey=104070.f9lE8qg34L8MZF&format=json"
                "&name=%s" % fromcall
            )
            response = requests.get(url)
            # aprs_data = json.loads(response.read())
            aprs_data = json.loads(response.text)
            lat = aprs_data["entries"][0]["lat"]
            lon = aprs_data["entries"][0]["lng"]
            url2 = (
                "https://forecast.weather.gov/MapClick.php?lat=%s"
                "&lon=%s&FcstType=json" % (lat, lon)
            )
            response2 = requests.get(url2)
            # wx_data = json.loads(response2.read())
            wx_data = json.loads(response2.text)
            reply = (
                "%sF(%sF/%sF) %s. %s, %s."
                % (
                    wx_data["currentobservation"]["Temp"],
                    wx_data["data"]["temperature"][0],
                    wx_data["data"]["temperature"][1],
                    wx_data["data"]["weather"][0],
                    wx_data["time"]["startPeriodName"][1],
                    wx_data["data"]["weather"][1],
                )
            ).rstrip()
            LOG.debug("reply: '{}' ".format(reply))
        except Exception as e:
            LOG.debug("Weather failed with:  " + "%s" % str(e))
            reply = "Unable to find you (send beacon?)"

        return reply


class EmailPlugin(APRSDPluginBase):
    """Email Plugin."""

    version = "1.0"
    command_regex = "^-.*"
    command_name = "email"

    # message_number:time combos so we don't resend the same email in
    # five mins {int:int}
    email_sent_dict = {}

    def command(self, fromcall, message, ack):
        LOG.info("Email COMMAND")
        reply = None

        searchstring = "^" + self.config["ham"]["callsign"] + ".*"
        # only I can do email
        if re.search(searchstring, fromcall):
            # digits only, first one is number of emails to resend
            r = re.search("^-([0-9])[0-9]*$", message)
            if r is not None:
                LOG.debug("RESEND EMAIL")
                email.resend_email(r.group(1), fromcall)
                reply = messaging.NULL_MESSAGE
            # -user@address.com body of email
            elif re.search(r"^-([A-Za-z0-9_\-\.@]+) (.*)", message):
                # (same search again)
                a = re.search(r"^-([A-Za-z0-9_\-\.@]+) (.*)", message)
                if a is not None:
                    to_addr = a.group(1)
                    content = a.group(2)

                    email_address = email.get_email_from_shortcut(to_addr)
                    if not email_address:
                        reply = "Bad email address"
                        return reply

                    # send recipient link to aprs.fi map
                    if content == "mapme":
                        content = "Click for my location: http://aprs.fi/{}".format(
                            self.config["ham"]["callsign"]
                        )
                    too_soon = 0
                    now = time.time()
                    # see if we sent this msg number recently
                    if ack in self.email_sent_dict:
                        # BUG(hemna) - when we get a 2 different email command
                        # with the same ack #, we don't send it.
                        timedelta = now - self.email_sent_dict[ack]
                        if timedelta < 300:  # five minutes
                            too_soon = 1
                    if not too_soon or ack == 0:
                        LOG.info("Send email '{}'".format(content))
                        send_result = email.send_email(to_addr, content)
                        reply = messaging.NULL_MESSAGE
                        if send_result != 0:
                            reply = "-{} failed".format(to_addr)
                            # messaging.send_message(fromcall, "-" + to_addr + " failed")
                        else:
                            # clear email sent dictionary if somehow goes over 100
                            if len(self.email_sent_dict) > 98:
                                LOG.debug(
                                    "DEBUG: email_sent_dict is big ("
                                    + str(len(self.email_sent_dict))
                                    + ") clearing out."
                                )
                                self.email_sent_dict.clear()
                            self.email_sent_dict[ack] = now
                    else:
                        LOG.info(
                            "Email for message number "
                            + ack
                            + " recently sent, not sending again."
                        )
            else:
                reply = "Bad email address"
                # messaging.send_message(fromcall, "Bad email address")

        return reply


class VersionPlugin(APRSDPluginBase):
    """Version of APRSD Plugin."""

    version = "1.0"
    command_regex = "^[vV]"
    command_name = "version"

    # message_number:time combos so we don't resend the same email in
    # five mins {int:int}
    email_sent_dict = {}

    def command(self, fromcall, message, ack):
        LOG.info("Version COMMAND")
        return "APRSD version '{}'".format(aprsd.__version__)
=======
        return self._pluggy_pm.get_plugins()
>>>>>>> ee2aeb51
<|MERGE_RESOLUTION|>--- conflicted
+++ resolved
@@ -65,7 +65,6 @@
     @abc.abstractmethod
     def command(self, fromcall, message, ack):
         """This is the command that runs when the regex matches.
-
         To reply with a message over the air, return a string
         to send.
         """
@@ -127,7 +126,6 @@
     def _create_class(self, module_class_string, super_cls: type = None, **kwargs):
         """
         Method to create a class from a fqn python string.
-
         :param module_class_string: full name of the class to create an object of
         :param super_cls: expected super class for validity, None if bypass
         :param kwargs: parameters to pass
@@ -158,7 +156,6 @@
 
     def _load_plugin(self, plugin_name):
         """
-
         Given a python fully qualified class path.name,
         Try importing the path, then creating the object,
         then registering it as a aprsd Command Plugin
@@ -232,367 +229,4 @@
         self._pluggy_pm.register(obj)
 
     def get_plugins(self):
-<<<<<<< HEAD
         return self._pluggy_pm.get_plugins()
-
-
-class APRSDCommandSpec:
-    """A hook specification namespace."""
-
-    @hookspec
-    def run(self, fromcall, message, ack):
-        """My special little hook that you can customize."""
-        pass
-
-
-@six.add_metaclass(abc.ABCMeta)
-class APRSDPluginBase(object):
-    def __init__(self, config):
-        """The aprsd config object is stored."""
-        self.config = config
-
-    @property
-    def command_name(self):
-        """The usage string help."""
-        raise NotImplementedError
-
-    @property
-    def command_regex(self):
-        """The regex to match from the caller"""
-        raise NotImplementedError
-
-    @property
-    def version(self):
-        """Version"""
-        raise NotImplementedError
-
-    @hookimpl
-    def run(self, fromcall, message, ack):
-        if re.search(self.command_regex, message):
-            return self.command(fromcall, message, ack)
-
-    @abc.abstractmethod
-    def command(self, fromcall, message, ack):
-        """This is the command that runs when the regex matches.
-
-        To reply with a message over the air, return a string
-        to send.
-        """
-        pass
-
-
-class FortunePlugin(APRSDPluginBase):
-    """Fortune."""
-
-    version = "1.0"
-    command_regex = "^[fF]"
-    command_name = "fortune"
-
-    def command(self, fromcall, message, ack):
-        LOG.info("FortunePlugin")
-        reply = None
-
-        fortune_path = shutil.which("fortune")
-        if not fortune_path:
-            reply = "Fortune command not installed"
-            return reply
-
-        try:
-            process = subprocess.Popen(
-                [fortune_path, "-s", "-n 60"], stdout=subprocess.PIPE
-            )
-            reply = process.communicate()[0]
-            reply = reply.decode(errors="ignore").rstrip()
-        except Exception as ex:
-            reply = "Fortune command failed '{}'".format(ex)
-            LOG.error(reply)
-
-        return reply
-
-
-class LocationPlugin(APRSDPluginBase):
-    """Location!"""
-
-    version = "1.0"
-    command_regex = "^[lL]"
-    command_name = "location"
-
-    config_items = {"apikey": "aprs.fi api key here"}
-
-    def command(self, fromcall, message, ack):
-        LOG.info("Location Plugin")
-        # get last location of a callsign, get descriptive name from weather service
-        try:
-            # optional second argument is a callsign to search
-            a = re.search(r"^.*\s+(.*)", message)
-            if a is not None:
-                searchcall = a.group(1)
-                searchcall = searchcall.upper()
-            else:
-                # if no second argument, search for calling station
-                searchcall = fromcall
-            url = (
-                "http://api.aprs.fi/api/get?name="
-                + searchcall
-                + "&what=loc&apikey=104070.f9lE8qg34L8MZF&format=json"
-            )
-            response = requests.get(url)
-            # aprs_data = json.loads(response.read())
-            aprs_data = json.loads(response.text)
-            LOG.debug("LocationPlugin: aprs_data = {}".format(aprs_data))
-            lat = aprs_data["entries"][0]["lat"]
-            lon = aprs_data["entries"][0]["lng"]
-            try:  # altitude not always provided
-                alt = aprs_data["entries"][0]["altitude"]
-            except Exception:
-                alt = 0
-            altfeet = int(alt * 3.28084)
-            aprs_lasttime_seconds = aprs_data["entries"][0]["lasttime"]
-            # aprs_lasttime_seconds = aprs_lasttime_seconds.encode(
-            #    "ascii", errors="ignore"
-            # )  # unicode to ascii
-            delta_seconds = time.time() - int(aprs_lasttime_seconds)
-            delta_hours = delta_seconds / 60 / 60
-            url2 = (
-                "https://forecast.weather.gov/MapClick.php?lat="
-                + str(lat)
-                + "&lon="
-                + str(lon)
-                + "&FcstType=json"
-            )
-            response2 = requests.get(url2)
-            wx_data = json.loads(response2.text)
-
-            reply = "{}: {} {}' {},{} {}h ago".format(
-                searchcall,
-                wx_data["location"]["areaDescription"],
-                str(altfeet),
-                str(alt),
-                str(lon),
-                str("%.1f" % round(delta_hours, 1)),
-            ).rstrip()
-        except Exception as e:
-            LOG.debug("Locate failed with:  " + "%s" % str(e))
-            reply = "Unable to find station " + searchcall + ".  Sending beacons?"
-
-        return reply
-
-
-class PingPlugin(APRSDPluginBase):
-    """Ping."""
-
-    version = "1.0"
-    command_regex = "^[pP]"
-    command_name = "ping"
-
-    def command(self, fromcall, message, ack):
-        LOG.info("PINGPlugin")
-        stm = time.localtime()
-        h = stm.tm_hour
-        m = stm.tm_min
-        s = stm.tm_sec
-        reply = (
-            "Pong! " + str(h).zfill(2) + ":" + str(m).zfill(2) + ":" + str(s).zfill(2)
-        )
-        return reply.rstrip()
-
-
-class QueryPlugin(APRSDPluginBase):
-    """Query command."""
-
-    version = "1.0"
-    command_regex = r"^\?.*"
-    command_name = "query"
-
-    def command(self, fromcall, message, ack):
-        LOG.info("Query COMMAND")
-
-        tracker = messaging.MsgTrack()
-        reply = "Pending Messages ({})".format(len(tracker))
-
-        searchstring = "^" + self.config["ham"]["callsign"] + ".*"
-        # only I can do admin commands
-        if re.search(searchstring, fromcall):
-            r = re.search(r"^\?[rR].*", message)
-            if r is not None:
-                if len(tracker) > 0:
-                    reply = messaging.NULL_MESSAGE
-                    tracker.restart_delayed()
-                else:
-                    reply = "No Delayed Msgs"
-                    LOG.debug(reply)
-                return reply
-
-            r = re.search(r"^\?[dD].*", message)
-            if r is not None:
-                reply = "Deleted ALL unacked msgs"
-                LOG.debug(reply)
-                tracker.flush()
-                return reply
-
-        return reply
-
-
-class TimePlugin(APRSDPluginBase):
-    """Time command."""
-
-    version = "1.0"
-    command_regex = "^[tT]"
-    command_name = "time"
-
-    def command(self, fromcall, message, ack):
-        LOG.info("TIME COMMAND")
-        stm = time.localtime()
-        h = stm.tm_hour
-        m = stm.tm_min
-        cur_time = fuzzy(h, m, 1)
-        reply = "{} ({}:{} PDT) ({})".format(
-            cur_time, str(h), str(m).rjust(2, "0"), message.rstrip()
-        )
-        return reply
-
-
-class WeatherPlugin(APRSDPluginBase):
-    """Weather Command"""
-
-    version = "1.0"
-    command_regex = "^[wW]"
-    command_name = "weather"
-
-    def command(self, fromcall, message, ack):
-        LOG.info("Weather Plugin")
-        try:
-            url = (
-                "http://api.aprs.fi/api/get?"
-                "&what=loc&apikey=104070.f9lE8qg34L8MZF&format=json"
-                "&name=%s" % fromcall
-            )
-            response = requests.get(url)
-            # aprs_data = json.loads(response.read())
-            aprs_data = json.loads(response.text)
-            lat = aprs_data["entries"][0]["lat"]
-            lon = aprs_data["entries"][0]["lng"]
-            url2 = (
-                "https://forecast.weather.gov/MapClick.php?lat=%s"
-                "&lon=%s&FcstType=json" % (lat, lon)
-            )
-            response2 = requests.get(url2)
-            # wx_data = json.loads(response2.read())
-            wx_data = json.loads(response2.text)
-            reply = (
-                "%sF(%sF/%sF) %s. %s, %s."
-                % (
-                    wx_data["currentobservation"]["Temp"],
-                    wx_data["data"]["temperature"][0],
-                    wx_data["data"]["temperature"][1],
-                    wx_data["data"]["weather"][0],
-                    wx_data["time"]["startPeriodName"][1],
-                    wx_data["data"]["weather"][1],
-                )
-            ).rstrip()
-            LOG.debug("reply: '{}' ".format(reply))
-        except Exception as e:
-            LOG.debug("Weather failed with:  " + "%s" % str(e))
-            reply = "Unable to find you (send beacon?)"
-
-        return reply
-
-
-class EmailPlugin(APRSDPluginBase):
-    """Email Plugin."""
-
-    version = "1.0"
-    command_regex = "^-.*"
-    command_name = "email"
-
-    # message_number:time combos so we don't resend the same email in
-    # five mins {int:int}
-    email_sent_dict = {}
-
-    def command(self, fromcall, message, ack):
-        LOG.info("Email COMMAND")
-        reply = None
-
-        searchstring = "^" + self.config["ham"]["callsign"] + ".*"
-        # only I can do email
-        if re.search(searchstring, fromcall):
-            # digits only, first one is number of emails to resend
-            r = re.search("^-([0-9])[0-9]*$", message)
-            if r is not None:
-                LOG.debug("RESEND EMAIL")
-                email.resend_email(r.group(1), fromcall)
-                reply = messaging.NULL_MESSAGE
-            # -user@address.com body of email
-            elif re.search(r"^-([A-Za-z0-9_\-\.@]+) (.*)", message):
-                # (same search again)
-                a = re.search(r"^-([A-Za-z0-9_\-\.@]+) (.*)", message)
-                if a is not None:
-                    to_addr = a.group(1)
-                    content = a.group(2)
-
-                    email_address = email.get_email_from_shortcut(to_addr)
-                    if not email_address:
-                        reply = "Bad email address"
-                        return reply
-
-                    # send recipient link to aprs.fi map
-                    if content == "mapme":
-                        content = "Click for my location: http://aprs.fi/{}".format(
-                            self.config["ham"]["callsign"]
-                        )
-                    too_soon = 0
-                    now = time.time()
-                    # see if we sent this msg number recently
-                    if ack in self.email_sent_dict:
-                        # BUG(hemna) - when we get a 2 different email command
-                        # with the same ack #, we don't send it.
-                        timedelta = now - self.email_sent_dict[ack]
-                        if timedelta < 300:  # five minutes
-                            too_soon = 1
-                    if not too_soon or ack == 0:
-                        LOG.info("Send email '{}'".format(content))
-                        send_result = email.send_email(to_addr, content)
-                        reply = messaging.NULL_MESSAGE
-                        if send_result != 0:
-                            reply = "-{} failed".format(to_addr)
-                            # messaging.send_message(fromcall, "-" + to_addr + " failed")
-                        else:
-                            # clear email sent dictionary if somehow goes over 100
-                            if len(self.email_sent_dict) > 98:
-                                LOG.debug(
-                                    "DEBUG: email_sent_dict is big ("
-                                    + str(len(self.email_sent_dict))
-                                    + ") clearing out."
-                                )
-                                self.email_sent_dict.clear()
-                            self.email_sent_dict[ack] = now
-                    else:
-                        LOG.info(
-                            "Email for message number "
-                            + ack
-                            + " recently sent, not sending again."
-                        )
-            else:
-                reply = "Bad email address"
-                # messaging.send_message(fromcall, "Bad email address")
-
-        return reply
-
-
-class VersionPlugin(APRSDPluginBase):
-    """Version of APRSD Plugin."""
-
-    version = "1.0"
-    command_regex = "^[vV]"
-    command_name = "version"
-
-    # message_number:time combos so we don't resend the same email in
-    # five mins {int:int}
-    email_sent_dict = {}
-
-    def command(self, fromcall, message, ack):
-        LOG.info("Version COMMAND")
-        return "APRSD version '{}'".format(aprsd.__version__)
-=======
-        return self._pluggy_pm.get_plugins()
->>>>>>> ee2aeb51
