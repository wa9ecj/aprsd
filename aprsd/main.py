--- conflicted
+++ resolved
@@ -116,8 +116,8 @@
         try:
             sock = socket.socket(socket.AF_INET, socket.SOCK_STREAM)
             sock.connect((CONFIG['aprs']['host'], 14580))
-<<<<<<< HEAD
-            sock.settimeout(60)
+
+            sock.settimeout(300)
             connected = True
         except Exception as e:
             print("Unable to connect to APRS-IS server.\n")
@@ -128,20 +128,7 @@
         sock_file = sock.makefile(mode='r')
         sock.setsockopt(socket.IPPROTO_TCP, socket.TCP_NODELAY, 1)  # disable nagle algorithm
         sock.setsockopt(socket.SOL_SOCKET, socket.SO_SNDBUF, 512)  # buffer size
-=======
-            sock.settimeout(300) 
-            connected = True
-        except Exception, e:
-            print "Unable to connect to APRS-IS server.\n"
-            print str(e)
-            time.sleep(5)
-            continue
-            #os._exit(1)
-        sock_file = sock.makefile(mode='r', bufsize=0 )
-        sock.setsockopt(socket.IPPROTO_TCP, socket.TCP_NODELAY, 1)  # disable nagle algorithm
-        sock.setsockopt(socket.SOL_SOCKET, socket.SO_SNDBUF, 512)  # buffer size
-
->>>>>>> 32e146d1
+
 
 
 def signal_handler(signal, frame):
@@ -622,16 +609,12 @@
 
     user = CONFIG['aprs']['login']
     password = CONFIG['aprs']['password']
-<<<<<<< HEAD
+
     LOG.debug("LOGIN to APRSD with user '%s'" % user)
     msg = ("user {} pass {} vers aprsd {}\n".format(user, password,
                                                     aprsd.__version__))
     sock.send(msg.encode())
-=======
-    LOG.info("LOGIN to APRSD with user '%s'" % user)
-    #tn.write("user %s pass %s vers aprsd 0.99\n" % (user, password))
-    sock.send("user %s pass %s vers https://github.com/craigerl/aprsd 2.00\n" % (user, password))
->>>>>>> 32e146d1
+
 
     time.sleep(2)
 
@@ -812,7 +795,7 @@
         except Exception as e:
             LOG.error("Error in mainline loop:")
             LOG.error("%s" % str(e))
-<<<<<<< HEAD
+
             if (str(e) == "timed out" or str(e) == "Temporary failure in name resolution" or str(e) == "Network is unreachable"):
                 LOG.error("Attempting to reconnect.")
                 sock.shutdown(0)
@@ -822,17 +805,7 @@
                 continue
             # LOG.error("Exiting.")
             # os._exit(1)
-=======
-            if str(e) == "timed out" or str(e) == "Temporary failure in name resolution" or  str(e) == "Network is unreachable":
-               LOG.error("Attempting to reconnect.")
-               sock.shutdown(0)
-               sock.close()
-               setup_connection()
-               sock.send("user %s pass %s vers https://github.com/craigerl/aprsd 2.00\n" % (user, password))
-               continue
-            #LOG.error("Exiting.")
-            #os._exit(1)
->>>>>>> 32e146d1
+
             time.sleep(5)
             continue   # don't know what failed, so wait and then continue main loop again
 
